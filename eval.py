--- conflicted
+++ resolved
@@ -22,7 +22,6 @@
 import bcos.modules
 import bcos.data
 import numpy as np
-<<<<<<< HEAD
 from typing import Any, Callable, Optional
 
 
@@ -57,40 +56,12 @@
 
     Returns:
         dict: A dictionary containing the evaluation metrics.
-=======
-
-
-def eval_model(
-    model,
-    attributor,
-    loader,
-    num_batches,
-    num_classes,
-    loss_fn,
-    writer=None,
-    epoch=None,
-    mode="bbs",
-    vis_flag=False,
-):
-    """
-    Evaluates a model, helper function of evaluation_function.
-    if mode is set to bbs: only bounding boxes are evaluated.
-    if mode is set to segment: The specail segment loader should be added.
-
-    Returns:
-        A dictionary with all evaluation metrics.
->>>>>>> 18256a8a
     """
 
     # Set model to eval mode
     model.eval()
-<<<<<<< HEAD
     
     # Initialize metrics
-=======
-
-    # create all metrics
->>>>>>> 18256a8a
     f1_metric = metrics.MultiLabelMetrics(num_classes=num_classes, threshold=0.0)
     bb_metric = metrics.BoundingBoxEnergyMultiple()
     seg_metric = metrics.SegmentEnergyMultiple()
@@ -99,13 +70,8 @@
 
     # Initialize total loss
     total_loss = 0
-<<<<<<< HEAD
     
     # Iterate over batches
-=======
-
-    # for every image, evaluate
->>>>>>> 18256a8a
     for batch_idx, data in enumerate(tqdm(loader)):
 
         # Check if the mode is bounding boxes or segmentation
@@ -113,15 +79,9 @@
             test_X, test_y, test_bbs = data
         elif mode == "segment":
             test_X, test_y, test_segment, test_bbs = data
-<<<<<<< HEAD
 
             # Set to GPU to do element wise matrix multiplication
             test_segment = test_segment.cuda() 
-=======
-            test_segment = (
-                test_segment.cuda()
-            )  # to GPU to do element wise matrix multiplication
->>>>>>> 18256a8a
         else:
             raise NotImplementedError
 
@@ -130,13 +90,8 @@
         test_X = test_X.cuda()
         test_y = test_y.cuda()
         logits, features = model(test_X)
-<<<<<<< HEAD
 
         # Calculate loss
-=======
-        if len(test_y.shape) == 1:
-            test_y = test_y.unsqueeze(dim=1)
->>>>>>> 18256a8a
         loss = loss_fn(logits, test_y).detach()
         total_loss += loss
         f1_metric.update(logits, test_y)
@@ -170,12 +125,8 @@
                         print(test_bbs[img_idx])
                         print(len(bb_list))
                         raise ValueError
-<<<<<<< HEAD
                     
                     # Update Bounding Box Energy metric and IoU metric
-=======
-
->>>>>>> 18256a8a
                     bb_metric.update(attributions, bb_list)
                     iou_metric.update(attributions, bb_list, image, pred)
 
@@ -194,11 +145,7 @@
                             bb_coordinates=bb_list,
                         )
 
-<<<<<<< HEAD
     # Compute F1 metric
-=======
-    # finalize metric calculations,
->>>>>>> 18256a8a
     metric_vals = f1_metric.compute()
 
     # If attributor is not None, compute BB-Loc and BB-IoU metrics
@@ -223,13 +170,8 @@
 
     # Set model back to train mode
     model.train()
-<<<<<<< HEAD
     
     # Log metrics to tensorboard
-=======
-
-    # write to tensorboard
->>>>>>> 18256a8a
     if writer is not None:
         writer.add_scalar("val_loss", total_loss.item() / num_batches, epoch)
         writer.add_scalar("accuracy", metric_vals["Accuracy"], epoch)
